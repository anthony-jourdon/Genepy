import os
import numpy as np
import genepy as gp

def model_domain():
  # 3D domain
  O = np.array([0,-250e3,0],    dtype=np.float64) # Origin
  L = np.array([600e3,0,300e3], dtype=np.float64) # Length
  n = np.array([9,9,9],         dtype=np.int32)   # Number of Q1 nodes i.e. elements + 1
  # Create domain object
  Domain = gp.Domain(3,O,L,n)
  return Domain

def mesh_refinement(Domain,report=False):
  # mesh refinement
  refinement = {"y": {"x_initial": np.array([-250,-180,-87.5,0], dtype=np.float64)*1e3,
                      "x_refined": np.array([-250,-50,-16.25,0], dtype=np.float64)*1e3}}
  MshRef = gp.MeshRefinement(Domain,refinement)
  MshRef.refine()
  if report:
    print(MshRef)
  return MshRef

def domain_rotation():
  # Rotation of the referential
  r_angle = np.deg2rad(-15.0)                   # Rotation angle
  axis    = np.array([0,1,0], dtype=np.float64) # Rotation axis
  # Create rotation object
  Rotation = gp.Rotation(3,r_angle,axis)
  return Rotation

def velocity_bcs(Domain,Rotation,report=False):
  # velocity function
  cma2ms  = 1e-2 / (3600.0 * 24.0 * 365.0) # cm/a to m/s conversion
  u_norm  = 1.0 * cma2ms                   # horizontal velocity norm
  u_angle = np.deg2rad(90.0)                # velocity angle \in [-pi/2, pi/2]
  u_dir   = "z"                            # direction in which velocity varies
  u_type  = "extension"                    # extension or compression
  # Create boundary conditions object
  BCs = gp.VelocityLinear(Domain,u_norm,u_dir,u_type,u_angle,Rotation)

  # Evaluate the velocity and its derivatives
  #u,grad_u = BCs.evaluate_velocity_and_gradient_symbolic() # symbolic
  u_num    = BCs.evaluate_velocity_numeric()                  # numeric
  #uL       = BCs.get_velocity_orientation(horizontal=True,normalize=True)
  if report:
    print(BCs.report_symbolic_functions())
  #return BCs,BCs.u,BCs.grad_u,u_num,BCs.u_dir_horizontal
  return BCs,u_num

def initial_strain(Domain,MshRef,Rotation,report=False):
  # gaussian initial strain
  ng = np.int32(2) # number of gaussians
  A  = np.array([1.0, 1.0],dtype=np.float64)
  # shape of the gaussians
  coeff = 0.5 * 6.0e-5**2
  a = np.array([coeff, coeff], dtype=np.float64)
  b = np.array([0.0, 0.0],     dtype=np.float64)
  c = np.array([coeff, coeff], dtype=np.float64)
  # position of the centre of the gaussians
<<<<<<< HEAD
  dz    = 40.0e3                            # distance from the domain centre in z direction
  angle = np.deg2rad(-77.5)                  # angle between the x-axis and the line that passes through the centre of the domain and the centre of the gaussian
=======
  dz    = 32.5e3                            # distance from the domain centre in z direction
  angle = np.deg2rad(-79.0)                 # angle between the x-axis and the line that passes through the centre of the domain and the centre of the gaussian
>>>>>>> 86e374bc
  domain_centre = 0.5*(Domain.O + Domain.L) # centre of the domain
  
  x0 = np.zeros(shape=(ng), dtype=np.float64)
  # centre of the gaussian in z direction
  z0 = np.array([domain_centre[2] - dz, 
                 domain_centre[2] + dz], dtype=np.float64) 
  # centre of the gaussian in x direction
  x0[0] = gp.utils.x_centre_from_angle(z0[0],angle,(domain_centre[0],domain_centre[2])) 
  x0[1] = gp.utils.x_centre_from_angle(z0[1],angle,(domain_centre[0],domain_centre[2]))
  # Create gaussian object
  Gaussian = gp.Gaussian(MshRef,Rotation,ng,A,a,b,c,x0,z0)
  Gaussian.evaluate_gaussians()
  if report:
    print(Gaussian.report_symbolic_functions())
  strain = Gaussian.compute_field_distribution()
  return Gaussian,strain

def initial_conditions(Domain,MshRef,IniStrain,u):
  model_ics = gp.InitialConditions(Domain,u,mesh_refinement=MshRef,initial_strain=IniStrain)
  return model_ics

def boundary_conditions(u,grad_u,uL):
  # path to mesh files (system dependent, change accordingly)
  root = os.path.join(os.environ['PTATIN'],"ptatin-gene/src/models/gene3d/examples")
  # Velocity boundary conditions
  bcs = [
    gp.Dirichlet(tag=23,name="Zmax",components=["x","z"],velocity=u,mesh_file=os.path.join(root,"box_ptatin_facet_23_mesh.bin")),
    gp.Dirichlet(37,"Zmin",["x","z"],u,mesh_file=os.path.join(root,"box_ptatin_facet_37_mesh.bin")),
    gp.NavierSlip(tag=32,name="Xmax",grad_u=grad_u,u_orientation=uL,mesh_file=os.path.join(root,"box_ptatin_facet_32_mesh.bin")),
    gp.NavierSlip(14,"Xmin",grad_u,uL,mesh_file=os.path.join(root,"box_ptatin_facet_14_mesh.bin")),
    gp.DirichletUdotN(33,"Bottom",mesh_file=os.path.join(root,"box_ptatin_facet_33_mesh.bin")),
  ]
  # Temperature boundary conditions
  Tbcs = gp.TemperatureBC({"ymax":0.0, "ymin":1450.0})
  # collect all boundary conditions
  all_bcs = gp.ModelBCs(bcs,Tbcs)
  return all_bcs

def material_parameters():
  # Define the material parameters for the model as a list of Region objects
  regions = [
    # Upper crust
    gp.Region(38,                                          # region tag
              gp.DensityBoussinesq(2700.0,3.0e-5,1.0e-11), # density
              gp.ViscosityArrhenius2("Quartzite"),         # viscosity  (values from the database using rock name)
              gp.SofteningLinear(0.0,0.5),                 # softening
              gp.PlasticDruckerPrager(),                   # plasticity (default values, can be modified using the corresponding parameters)
              gp.Energy(1.5e-6,2.7)),                      # energy
    # Lower crust
    gp.Region(39,
              gp.DensityBoussinesq(density=2850.0,thermal_expansion=3.0e-5,compressibility=1.0e-11),
              gp.ViscosityArrhenius2("Anorthite",Vmol=38.0e-6),
              gp.SofteningLinear(strain_min=0.0,strain_max=0.5),
              gp.PlasticDruckerPrager(),
              gp.Energy(heat_source=0.5e-6,conductivity=2.85)),
    # Lithosphere mantle
    gp.Region(40,
              gp.DensityBoussinesq(3300.0,3.0e-5,1.0e-11),
              gp.ViscosityArrhenius2("Peridotite(dry)",Vmol=8.0e-6),
              gp.SofteningLinear(0.0,0.5),
              gp.PlasticDruckerPrager(),
              gp.Energy(0.0,3.3)),
    # Asthenosphere
    gp.Region(41,
              gp.DensityBoussinesq(3300.0,3.0e-5,1.0e-11),
              gp.ViscosityArrhenius2("Peridotite(dry)",Vmol=8.0e-6),
              gp.SofteningLinear(0.0,0.5),
              gp.PlasticDruckerPrager(),
              gp.Energy(0.0,3.3))
  ]

  # path to mesh files (system dependent, change accordingly)
  root = os.path.join(os.environ['PTATIN'],"ptatin-gene/src/models/gene3d/examples")
  all_regions = gp.ModelRegions(regions,
                                mesh_file=os.path.join(root,"box_ptatin_md.bin"),
                                region_file=os.path.join(root,"box_ptatin_region_cell.bin"))
  return all_regions

def test_default_material_parameters():
  regions = [
    # Upper crust
    gp.Region(38),
    # Lower crust
    gp.Region(39),
    # Lithosphere mantle
    gp.Region(40),
    # Asthenosphere
    gp.Region(41)
  ]
  all_regions = gp.ModelRegions(regions)
  return all_regions

def strikeslip():
  # model domain
  Domain   = model_domain()
  # rotation of the referential, if not needed, the Velocity object can be created without it
  Rotation = domain_rotation()
  # boundary conditions
  BCs,u_num = velocity_bcs(Domain,Rotation,report=True)
  # mesh refinement
  MshRef = mesh_refinement(BCs,report=False)
  # initial strain
  Gaussian,strain = initial_strain(Domain,MshRef,Rotation,report=True)

  # write the results to a vts file for visualization
  point_data = {"u": u_num, "strain": strain}
  w = gp.WriteVTS(MshRef, vtk_fname="strike-slip.vts", point_data=point_data)
  w.write_vts()

  # generate objects for options writing
  ics     = initial_conditions(Domain,MshRef,Gaussian,BCs.u)
  bcs     = boundary_conditions(BCs.u,BCs.grad_u,BCs.u_dir_horizontal)
  regions = material_parameters()
  #regions = test_default_material_parameters()
  spm = gp.SPMDiffusion(["zmin","zmax"],diffusivity=1.0e-6)
  pswarm = gp.PswarmFillBox([0.0,-100.0e3,0.0],[600e3,-4.0e3,300.0e3],layout=[30,5,15],pressure=True,temperature=True)

  # write the options for ptatin3d
  model = gp.Model(ics,regions,bcs,
                   model_name="model_GENE3D",
                   spm=spm,pswarm=pswarm,
                   mpi_ranks=1)
  #print(model.options)
  with open("strike-slip.sh","w") as f:
    f.write(model.options)

if __name__ == "__main__":
  strikeslip()<|MERGE_RESOLUTION|>--- conflicted
+++ resolved
@@ -58,13 +58,8 @@
   b = np.array([0.0, 0.0],     dtype=np.float64)
   c = np.array([coeff, coeff], dtype=np.float64)
   # position of the centre of the gaussians
-<<<<<<< HEAD
-  dz    = 40.0e3                            # distance from the domain centre in z direction
-  angle = np.deg2rad(-77.5)                  # angle between the x-axis and the line that passes through the centre of the domain and the centre of the gaussian
-=======
   dz    = 32.5e3                            # distance from the domain centre in z direction
   angle = np.deg2rad(-79.0)                 # angle between the x-axis and the line that passes through the centre of the domain and the centre of the gaussian
->>>>>>> 86e374bc
   domain_centre = 0.5*(Domain.O + Domain.L) # centre of the domain
   
   x0 = np.zeros(shape=(ng), dtype=np.float64)
